module github.com/notaryproject/notation

go 1.20

require (
	github.com/notaryproject/notation-core-go v1.0.0-rc.4
	github.com/notaryproject/notation-go v1.0.0-rc.6
	github.com/opencontainers/go-digest v1.0.0
	github.com/opencontainers/image-spec v1.1.0-rc3
	github.com/oras-project/oras-credentials-go v0.1.1
	github.com/sirupsen/logrus v1.9.3
	github.com/spf13/cobra v1.7.0
	github.com/spf13/pflag v1.0.5
<<<<<<< HEAD
	golang.org/x/mod v0.8.0
	oras.land/oras-go/v2 v2.0.2
=======
	golang.org/x/term v0.8.0
	oras.land/oras-go/v2 v2.2.0
>>>>>>> c9d39973
)

require (
	github.com/Azure/go-ntlmssp v0.0.0-20221128193559-754e69321358 // indirect
	github.com/docker/docker-credential-helpers v0.7.0 // indirect
	github.com/fxamacker/cbor/v2 v2.4.0 // indirect
	github.com/go-asn1-ber/asn1-ber v1.5.4 // indirect
	github.com/go-ldap/ldap/v3 v3.4.4 // indirect
	github.com/golang-jwt/jwt/v4 v4.5.0 // indirect
	github.com/inconshreveable/mousetrap v1.1.0 // indirect
	github.com/veraison/go-cose v1.1.0 // indirect
	github.com/x448/float16 v0.8.4 // indirect
<<<<<<< HEAD
	golang.org/x/crypto v0.6.0 // indirect
	golang.org/x/sync v0.1.0 // indirect
	golang.org/x/sys v0.5.0 // indirect
=======
	golang.org/x/crypto v0.9.0 // indirect
	golang.org/x/mod v0.10.0 // indirect
	golang.org/x/sync v0.2.0 // indirect
	golang.org/x/sys v0.8.0 // indirect
>>>>>>> c9d39973
)<|MERGE_RESOLUTION|>--- conflicted
+++ resolved
@@ -11,13 +11,9 @@
 	github.com/sirupsen/logrus v1.9.3
 	github.com/spf13/cobra v1.7.0
 	github.com/spf13/pflag v1.0.5
-<<<<<<< HEAD
 	golang.org/x/mod v0.8.0
 	oras.land/oras-go/v2 v2.0.2
-=======
 	golang.org/x/term v0.8.0
-	oras.land/oras-go/v2 v2.2.0
->>>>>>> c9d39973
 )
 
 require (
@@ -30,14 +26,8 @@
 	github.com/inconshreveable/mousetrap v1.1.0 // indirect
 	github.com/veraison/go-cose v1.1.0 // indirect
 	github.com/x448/float16 v0.8.4 // indirect
-<<<<<<< HEAD
-	golang.org/x/crypto v0.6.0 // indirect
-	golang.org/x/sync v0.1.0 // indirect
-	golang.org/x/sys v0.5.0 // indirect
-=======
 	golang.org/x/crypto v0.9.0 // indirect
 	golang.org/x/mod v0.10.0 // indirect
 	golang.org/x/sync v0.2.0 // indirect
 	golang.org/x/sys v0.8.0 // indirect
->>>>>>> c9d39973
 )